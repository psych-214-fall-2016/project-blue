""" Model Signal module for analyzing fMRI data
"""

# imports
import numpy as np
import numpy.linalg as npl
from fmri_utils import spm_hrf
import scipy.stats as sst
from scipy.stats import gamma
from skimage.filters import threshold_otsu

def data_timecourse(data, coord=[], mask=[]):
    """ return data time course for coordinate or all voxels
    Parameters
    ----------
    data : array of data to return as timecourse
    coord : array of coordinates or empty array to return all timecourses
    mask : array of voxels to include in analysis [default is threshold_otsu mask]

    Returns
    -------
    timecourse : array of timecourse for single voxel or all voxels with size of
    (n_trs, n_voxels)
    mask : array of True/False of voxels where timecourse has been extracted
     """
    # create mask
    if len(coord) > 0:
        # ensure coord is array
        coord = np.array(coord)
        mask = np.zeros(data.shape[:-1]).astype(bool)
        mask[coord[0],coord[1],coord[2]] = True
    elif len(mask) == 0:
        # get mean data, threshold using threshold_otsu
        mean = data.mean(axis=-1)
        thresh = threshold_otsu(mean)
        mask = mean > thresh
    # return timecourse and mask
    return data[mask].T, mask

def create_design_matrix(time_course, tr, n_tr, outliers=range(0,4)):
    """ return design matrix using event file
    Parameters
    ----------
    time_course : event time_course returned from event_timecourse function
    tr : number, repetition time in seconds
    n_tr : number, number of TRs
    outliers: indices of trs to remove [optional; default = range(0,4)]

    Returns
    -------
    X : array, design matrix with convolved time_course columns followed by
        outlier regressor columns, and a ones column
    """
    # get n_outliers
    n_outliers = len(outliers)
    # create design matrix
    X = np.zeros((n_tr, time_course.shape[1]))
    # create tr_times
    hrf_times = np.arange(0, 30, tr)
    # get hrf_at_trs
    hrf_at_trs = spm_hrf(hrf_times)
    n_to_remove = len(hrf_at_trs) - 1
    # convolve for each column and input to design matrix
    for i in range(time_course.shape[1]):
        # convolve with hrf
        convolved = np.convolve(time_course[:,i], hrf_at_trs)
        X[:,i] = convolved[:-n_to_remove]
    # add outlier columns
    R = np.zeros((n_tr, n_outliers))
    for i in range(n_outliers):
        R[outliers[i],i] = 1
    # get drift columns (includes column of ones)
    tr_times = np.arange(0, n_tr * tr, tr)
    D = poly_drift(tr_times)
    # concatenate X, R, and ones column
    X = np.column_stack([X, R, D])
    return X

def event_timecourse(task_fname, condition_list, tr, n_tr):
    """ return time course from event files
    Parameters
    ----------
    task_fname : str, event filename containing onsets/durations for the task
    condition_list : list, condition names within task_fname column 3, indicating
    the condition for each corresponding event
    tr : number, repetition time in seconds
    n_tr : number, number of TRs

    Returns
    -------
    time_course : numpy array with columns in order of conditions in condition_list
    and rows corresponding to events in the fmri run.
    """
    # load task file
    task = np.genfromtxt(task_fname, dtype='str')
    # remove first row
    task = task[1:, :]
    # convert to trs
    task[:, :2] = task[:, :2].astype(np.float) / tr
    # initialize time_course
    time_course = np.zeros((n_tr, len(condition_list)))
    # for each onset, round onset and duration and set time_course
    for onset, duration, condition in task:
        onset = int(round(onset.astype(np.float)))
        duration = int(round(duration.astype(np.float)))
        # set time course for row events and column condition to 1
        time_course[onset:onset + duration, condition_list.index(condition)] = 1
    return time_course

def poly_drift(times, order=3):
    """ Return design columns modeling polynomial drift over time.
    Parameters
    ----------
    times : array length number of TRs
        times at which scans have been taken.
    order : int, optional
        order of polynomial drift
    Returns
    -------
    drift_design : array shape (number of TRs, order + 1)
        design matrix modeling polynomial drift.  Columns ordered from higher
        to lower order terms, with column of 1 at the right, for order 0.
        Except for 0-order column, columns have vector length 1.
    """
    times = np.array(times).astype(float)
    N = len(times)
    # Linear drift with mean 0
    linear = times - times.mean()
    design = np.ones((N, order + 1))
    for order in range(1, order + 1):
        col = linear ** order
        # Set column to have mean 0.
        col -= col.mean()
        # Normalize column to vector length 1
        design[:, order] = col / np.sqrt(np.sum(col ** 2))
    return np.fliplr(design)

def beta_res_calc(Y, X):
    """ Return beta hat and residuals
    Parameters
    ----------
    Y : array, data to fit
    X : array, design matrix of predictors

    Returns
    -------
    B : array, beta hat values with size of (number of X columns, number of voxels)
    res : array, residuals with size of (number of TRs, number of voxels)
    """
    # calculate beta hat values
    B = npl.pinv(X).dot(Y)
    # calculate residuals
    res = Y - X.dot(B)
    return B, res

def compute_tstats(C, X, B, res, mask):
    """ Computes t statistics and p-values and returns 3D t_map and p_map
    Parameters
    ----------
    C : array
        contrast vector to test beta values
    B : array
        beta hat values calculated from beta_res_calc
    X : array
        design matrix used in GLM
    res : array
        residuals calculated from beta_res_calc
    mask : numpy array
        True/False mask with shape of output volume to reshape t and p values
        The number of True voxels should equal the number of t and p values

    Returns
    -------
    t_map : array shape (vol_shape)
        t statistics for each voxel
    p_map : array shape (vol_shape)
        two-tailed probability value for each t statistic

    Note: C will be padded with zeros if not same size as X.shape[1]
    """
    # pad C with zeros
    C = np.append(C, np.zeros(X.shape[1] - C.shape[0]))
    # calculate df_error
    n = X.shape[0]
    x_rank = npl.matrix_rank(X)
    df_error = n - x_rank
    # calculate sigma_2 and c_b_cov
    sigma_2 = np.sum(res ** 2, axis=0) / df_error
<<<<<<< HEAD
    c_b_cov = C.T.dot(npl.pinv(X.T.dot(X))).dot(C)
=======
    c_b_cov = C.dot(npl.pinv(X.T.dot(X))).dot(C)
>>>>>>> c10e7b50
    # calculate t statistics
    t = C.dot(B) / np.sqrt(sigma_2 * c_b_cov)
    # calculate p values
    t_dist = sst.t(df_error)
    p = (1 - t_dist.cdf(np.abs(t))) * 2
    # initialize t_map and p_map
    t_map = np.zeros(mask.shape)
    p_map = np.zeros(mask.shape)
    # set t and p values
    t_map[mask] = t
    p_map[mask] = p
    # return t_map and p_map
    return t_map, p_map<|MERGE_RESOLUTION|>--- conflicted
+++ resolved
@@ -186,11 +186,7 @@
     df_error = n - x_rank
     # calculate sigma_2 and c_b_cov
     sigma_2 = np.sum(res ** 2, axis=0) / df_error
-<<<<<<< HEAD
     c_b_cov = C.T.dot(npl.pinv(X.T.dot(X))).dot(C)
-=======
-    c_b_cov = C.dot(npl.pinv(X.T.dot(X))).dot(C)
->>>>>>> c10e7b50
     # calculate t statistics
     t = C.dot(B) / np.sqrt(sigma_2 * c_b_cov)
     # calculate p values
